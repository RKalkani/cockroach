--- conflicted
+++ resolved
@@ -627,40 +627,6 @@
 	return &shallowCopy
 }
 
-<<<<<<< HEAD
-func (*GetRequest) createReply() Response                { return &GetResponse{} }
-func (*PutRequest) createReply() Response                { return &PutResponse{} }
-func (*ConditionalPutRequest) createReply() Response     { return &ConditionalPutResponse{} }
-func (*InitPutRequest) createReply() Response            { return &InitPutResponse{} }
-func (*IncrementRequest) createReply() Response          { return &IncrementResponse{} }
-func (*DeleteRequest) createReply() Response             { return &DeleteResponse{} }
-func (*DeleteRangeRequest) createReply() Response        { return &DeleteRangeResponse{} }
-func (*ScanRequest) createReply() Response               { return &ScanResponse{} }
-func (*ReverseScanRequest) createReply() Response        { return &ReverseScanResponse{} }
-func (*CheckConsistencyRequest) createReply() Response   { return &CheckConsistencyResponse{} }
-func (*ChangeFrozenRequest) createReply() Response       { return &ChangeFrozenResponse{} }
-func (*BeginTransactionRequest) createReply() Response   { return &BeginTransactionResponse{} }
-func (*EndTransactionRequest) createReply() Response     { return &EndTransactionResponse{} }
-func (*AdminSplitRequest) createReply() Response         { return &AdminSplitResponse{} }
-func (*AdminMergeRequest) createReply() Response         { return &AdminMergeResponse{} }
-func (*AdminTransferLeaseRequest) createReply() Response { return &AdminTransferLeaseResponse{} }
-func (*HeartbeatTxnRequest) createReply() Response       { return &HeartbeatTxnResponse{} }
-func (*GCRequest) createReply() Response                 { return &GCResponse{} }
-func (*PushTxnRequest) createReply() Response            { return &PushTxnResponse{} }
-func (*RangeLookupRequest) createReply() Response        { return &RangeLookupResponse{} }
-func (*ResolveIntentRequest) createReply() Response      { return &ResolveIntentResponse{} }
-func (*ResolveIntentRangeRequest) createReply() Response { return &ResolveIntentRangeResponse{} }
-func (*NoopRequest) createReply() Response               { return &NoopResponse{} }
-func (*MergeRequest) createReply() Response              { return &MergeResponse{} }
-func (*TruncateLogRequest) createReply() Response        { return &TruncateLogResponse{} }
-func (*RequestLeaseRequest) createReply() Response       { return &RequestLeaseResponse{} }
-func (*TransferLeaseRequest) createReply() Response      { return &RequestLeaseResponse{} }
-func (*LeaseInfoRequest) createReply() Response          { return &LeaseInfoResponse{} }
-func (*ComputeChecksumRequest) createReply() Response    { return &ComputeChecksumResponse{} }
-func (*VerifyChecksumRequest) createReply() Response     { return &VerifyChecksumResponse{} }
-
-=======
->>>>>>> fc87220c
 // NewGet returns a Request initialized to get the value at key.
 func NewGet(key Key) Request {
 	return &GetRequest{
@@ -846,14 +812,7 @@
 	// holder.
 	return isWrite | isAlone | isNonKV | skipLeaseCheck
 }
-<<<<<<< HEAD
-func (*ComputeChecksumRequest) flags() int  { return isWrite | isNonKV }
-func (*VerifyChecksumRequest) flags() int   { return isWrite | isNonKV }
-func (*CheckConsistencyRequest) flags() int { return isAdmin | isRange }
-func (*ChangeFrozenRequest) flags() int     { return isWrite | isRange | isNonKV }
-=======
 func (*ComputeChecksumRequest) flags() int          { return isWrite | isNonKV }
 func (*DeprecatedVerifyChecksumRequest) flags() int { return isWrite }
 func (*CheckConsistencyRequest) flags() int         { return isAdmin | isRange }
-func (*ChangeFrozenRequest) flags() int             { return isWrite | isRange | isNonKV }
->>>>>>> fc87220c
+func (*ChangeFrozenRequest) flags() int             { return isWrite | isRange | isNonKV }